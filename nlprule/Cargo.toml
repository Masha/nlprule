[package]
name = "nlprule" # BUILD_BINDINGS_COMMENT
# name = "nlprule_core" # BUILD_BINDINGS_UNCOMMENT
version = "0.2.2"
authors = ["Benjamin Minixhofer <bminixhofer@gmail.com>"]
edition = "2018"

# See more keys and their definitions at https://doc.rust-lang.org/cargo/reference/manifest.html

[dependencies]
serde = { version = "1.0", features = ["derive", "rc"] }
bincode = "1.3"
bimap = { version = "0.6", features = ["serde"]}
log = "0.4.11"
onig = { version = "6.1", default_features = false }
lazy_static = "1.4.0"
unicode-segmentation = "1.7"
thiserror = "1.0.20"
either = {version = "1.6", features = ["serde"]}
itertools = "0.10"
enum_dispatch = "0.3.4"
indexmap = { version = "1", features = ["serde"]}
<<<<<<< HEAD
unicase = "2.6.0"
=======
once_cell = "1.5"
derivative = "2.1.3"
>>>>>>> 7aa6724c

rayon-cond = "0.1.0"
rayon = "1.5"

clap = { version = "3.0.0-beta.1", optional = true }
env_logger = { version = "0.8.1", optional = true }

serde-xml-rs = { git = "https://github.com/RReverser/serde-xml-rs/", optional = true }
xml-rs = { version = "0.8.3", optional = true }
roxmltree = { version = "0.14.0", optional = true }
serde_json = { version = "1", optional = true }

[dev-dependencies]
quickcheck = "0.9"
quickcheck_macros = "0.9"

[features]
compile = ["serde-xml-rs", "xml-rs", "roxmltree", "serde_json"]
bin = ["clap", "env_logger"]

[[bin]]
name = "compile"
required-features = ["compile", "bin"]

[[bin]]
name = "test"
required-features = ["bin"]

[[bin]]
name = "run"
required-features = ["bin"]

[[bin]]
name = "test_disambiguation"
required-features = ["bin"]<|MERGE_RESOLUTION|>--- conflicted
+++ resolved
@@ -20,12 +20,8 @@
 itertools = "0.10"
 enum_dispatch = "0.3.4"
 indexmap = { version = "1", features = ["serde"]}
-<<<<<<< HEAD
 unicase = "2.6.0"
-=======
-once_cell = "1.5"
 derivative = "2.1.3"
->>>>>>> 7aa6724c
 
 rayon-cond = "0.1.0"
 rayon = "1.5"
